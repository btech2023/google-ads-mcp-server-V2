--- conflicted
+++ resolved
@@ -34,18 +34,13 @@
     return True
 
 
-<<<<<<< HEAD
-def validate_non_empty_string(value: Any, param_name: str, errors: List[str]) -> bool:
-=======
 def validate_non_empty_string(
     value: Any, param_name: str, errors: List[str]
 ) -> bool:
->>>>>>> 55fb9ac5
     """Validate that ``value`` is a non-empty string and collect errors.
 
     Args:
         value: The value to validate.
-<<<<<<< HEAD
         param_name: Name of the parameter for error messages.
         errors: List where error messages will be appended.
 
@@ -55,20 +50,6 @@
     if not validate_not_empty_string(value, param_name):
         errors.append(f"{param_name} must be a non-empty string")
         return False
-=======
-        param_name: Name of the parameter being validated.
-        errors: List for collecting validation error messages.
-
-    Returns:
-        ``True`` if ``value`` is a non-empty string, otherwise ``False``.
-    """
-    if not isinstance(value, str) or not value.strip():
-        message = f"{param_name} must be a non-empty string"
-        logger.warning(message)
-        errors.append(message)
-        return False
-
->>>>>>> 55fb9ac5
     return True
 
 
